--- conflicted
+++ resolved
@@ -240,61 +240,4 @@
               coord = list(x = x, y = y), call = deparse(match.call()))
   class(res) <- "lisa"
   res
-}
-<<<<<<< HEAD
-
-#' @title Plots multivariate local indicators of spatial association
-#' @description `plot' method for class "lisa.nc".
-#' @param x an object of class "lisa.nc", ususally, as a result of a call to \code{\link{lisa.nc}}.
-#' @param ctr If TRUE, correlations will be centered before plotting (zero-sized symbols represents the average correlation); if FALSE the observed correlations are used (zero-sized symbols represents zero within neghborhood correlation)
-#' @param add If TRUE, a lisa-plot will be added to a pre-existing plot.
-#' @param inches scales the size of the symbols
-#' @param \dots other arguments
-#' @return A bubble-plot of the multivariate LISA against spatial coordinates is produced. Negative (or below mean) within-neghborhood correlations are signified by squares. Positive (or above mean) values are signified by circles. 
-#' 
-#'   If a permutation test was performed, values significant at a nominal (two-sided) 5\%-level will be respresented by filled symbols and non-significant values by open symbols. Thus areas of significant positive (or above-average) correlation have  filled red circles and areas of significant negative (or below-average) correlation have filled black squares.
-#' @seealso \code{\link{lisa}}, \code{\link{lisa.nc}}
-#' @keywords spatial
-#' @export
-################################################################################
-plot.lisa.nc <- function(x, ctr = FALSE, add = FALSE, inches = 0.2, ...) {
-  ##############################################################################
-  if (ctr) {
-    z <- x$correlation - mean(x$correlation, na.rm = TRUE)
-  } else {
-    z <- x$correlation
-  }
-  
-  x <- x$coord$x
-  y <- x$coord$y
-  
-  if (add == FALSE) {
-    plot(x, y, type = "n", ...)
-  }
-  sel <- is.finite(z)
-  x <- split(x, z > 0)
-  y <- split(y, z > 0)
-  sel <- split(sel, z > 0)
-  z2 <- split(z, z > 0)
-  
-  bgc <- rep(0, length(z))
-  bgc <- split(bgc, z > 0)
-  
-  if (!is.null(x$p)) {
-    bgc <- rep(0, length(z))
-    bgc <- ifelse(x$p < 0.025, 1, 0)
-    bgc[x$p < 0.025 & z > 0] <- 2
-    bgc <- split(bgc, z > 0)
-  }
-  
-  if (!is.null(length(z2[[1]][sel[[1]]]))) {
-    symbols(x[[1]][sel[[1]]], y[[1]][sel[[1]]], squares = -z2[[1]][sel[[1]]], 
-            inches = inches, add = TRUE, fg = 1, bg = bgc[[1]][sel[[1]]])
-  }
-  
-  if (!is.null(length(z2[[1]][sel[[2]]]))) {
-    symbols(x[[2]][sel[[2]]], y[[2]][sel[[2]]], circles = z2[[2]][sel[[2]]], 
-            inches = inches, add = TRUE, fg = 2, bg = bgc[[2]][sel[[2]]])}
-}
-=======
->>>>>>> 0f16a386
+}